--- conflicted
+++ resolved
@@ -164,6 +164,14 @@
         help_text=_("New password for the user referenced in the URL"))
 
 
+class PasswordResetSerializer(serializers.Serializer):
+    """
+    Serializer to send an e-mail to a user in order to recover her account.
+    """
+    email = serializers.EmailField(
+        help_text=_("Primary e-mail to contact user"))
+
+
 class TokenSerializer(NoModelSerializer):
     """
     token to verify or refresh.
@@ -234,19 +242,10 @@
     def get_credentials(obj):
         return not has_invalid_password(obj)
 
-<<<<<<< HEAD
     @staticmethod
     def get_picture(obj):
         try:
             return obj.contact.picture
         except Contact.DoesNotExist:
             pass
-        return None
-=======
-    def get_full_name(self, obj):#pylint:disable=no-self-use
-        return obj.get_full_name()
-
-
-class PasswordResetSerializer(serializers.Serializer):
-    email = serializers.EmailField()
->>>>>>> 20ba06cd
+        return None