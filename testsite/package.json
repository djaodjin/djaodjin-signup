--- conflicted
+++ resolved
@@ -3,13 +3,8 @@
     "version": "0.9.5-dev",
     "dependencies": {
         "jquery": "~3.6.0",
-<<<<<<< HEAD
-        "moment": "~2.29.2",
+        "moment": "~2.29.4",
         "moment-timezone": "~0.5.35",
-=======
-        "moment": "2.29.4",
-        "moment-timezone": "0.5.33",
->>>>>>> 52dc1aa3
         "qrcode": "1.5.1",
         "vue": "~2.7.8",
         "vue-croppa": "~1.3.8"
